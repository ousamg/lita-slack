require 'lita/adapters/slack/chat_service'
require 'lita/adapters/slack/rtm_connection'
require 'forwardable'

module Lita
  module Adapters
    # A Slack adapter for Lita.
    # @api private
    class Slack < Adapter
      # Required configuration attributes.

      #
      # Slack API token.
      #
      # @see https://api.slack.com/web#authentication
      #
      config :token, type: String, required: true
      config :proxy, type: String
      config :parse, type: [String]
      config :link_names, type: [true, false]
      config :unfurl_links, type: [true, false]
      config :unfurl_media, type: [true, false]

      # Provides an object for Slack-specific features.
      def chat_service
        ChatService.new(config, rtm_connection)
      end

      def mention_format(name)
        "@#{name}"
      end

      # Starts the connection.
      def run
        return if rtm_connection

        @rtm_connection = RTMConnection.build(robot, config)
        rtm_connection.run
      end

      # Returns UID(s) in an Array or String for:
      # Channels, MPIMs, IMs
      def roster(target)
        room_roster target.id
      end

      def send_messages(target, strings=[])
        arguments = {}
        arguments[:parse] = config.parse unless config.parse.nil?
        arguments[:link_names] = config.link_names ? 1 : 0 unless config.link_names.nil?
        arguments[:unfurl_links] = config.unfurl_links unless config.unfurl_links.nil?
        arguments[:unfurl_media] = config.unfurl_media unless config.unfurl_media.nil?
        api.call_api("chat.postMessage", channel: api.channel_for(target), text: Array(strings).join("\n"), **arguments)
      end

      def set_topic(target, topic)
        channel = target.room
        Lita.logger.debug("Setting topic for channel #{channel}: #{topic}")
        api.set_topic(channel, topic)
      end

      def shut_down
        return unless rtm_connection

        rtm_connection.shut_down
        robot.trigger(:disconnected)
      end

      private

      def api
        API.new(config)
      end

      attr_reader :rtm_connection

      def channel_roster(room_id)
        response = api.channels_info room_id
        response['channel']['members']
      end

      # Returns the members of a group, but only can do so if it's a member
      def group_roster(room_id)
        response = api.groups_list
        group = response['groups'].select { |hash| hash['id'].eql? room_id }.first
        group.nil? ? [] : group['members']
      end

      # Returns the members of a mpim, but only can do so if it's a member
      def mpim_roster(room_id)
        response = api.mpim_list
        mpim = response['groups'].select { |hash| hash['id'].eql? room_id }.first
        mpim.nil? ? [] : mpim['members']
      end

      # Returns the user of an im
      def im_roster(room_id)
        response = api.mpim_list
        im = response['ims'].select { |hash| hash['id'].eql? room_id }.first
        im.nil? ? '' : im['user']
      end

      def room_roster(room_id)
        case room_id
<<<<<<< HEAD
        when /^C/
          channel_roster room_id, api
        when /^G/
          # Groups & MPIMs have the same room ID pattern, check both if needed
          roster = group_roster room_id, api
          roster.empty? ? mpim_roster(room_id, api) : roster
        when /^D/
          im_roster room_id, api
=======
        when /^C0/
          channel_roster room_id
        when /^G0/
          # Groups & MPIMs have the same room ID pattern, check both if needed
          roster = group_roster room_id
          roster.empty? ? mpim_roster(room_id) : roster
        when /^D0/
          im_roster room_id
>>>>>>> ceaf5335
        end
      end
    end

    # Register Slack adapter to Lita
    Lita.register_adapter(:slack, Slack)
  end
end<|MERGE_RESOLUTION|>--- conflicted
+++ resolved
@@ -102,16 +102,6 @@
 
       def room_roster(room_id)
         case room_id
-<<<<<<< HEAD
-        when /^C/
-          channel_roster room_id, api
-        when /^G/
-          # Groups & MPIMs have the same room ID pattern, check both if needed
-          roster = group_roster room_id, api
-          roster.empty? ? mpim_roster(room_id, api) : roster
-        when /^D/
-          im_roster room_id, api
-=======
         when /^C0/
           channel_roster room_id
         when /^G0/
@@ -120,7 +110,6 @@
           roster.empty? ? mpim_roster(room_id) : roster
         when /^D0/
           im_roster room_id
->>>>>>> ceaf5335
         end
       end
     end
